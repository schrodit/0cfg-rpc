--- conflicted
+++ resolved
@@ -686,11 +686,7 @@
             return true;
         }
 
-<<<<<<< HEAD
         this.mergeContext(mutableContext, receivedContext);
-=======
-        this.mergeContext(mutableContext, receivedContext as unknown as Context);
->>>>>>> d8e1b5f2
         RpcServer.sendOk(socket, message);
         return true;
     }
