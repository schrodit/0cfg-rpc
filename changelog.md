--- conflicted
+++ resolved
@@ -7,17 +7,15 @@
 
 ## [unreleased]
 
-<<<<<<< HEAD
 ### Fixed
 
 - Parameter type
-=======
+
 ## [0.1.0] - 2021-11-03
 
 - Increase the reconnecting websocket connection timeout.
 - Added support of log output in JSON format
 - The RpcServer now pings websocket clients every second.
->>>>>>> d8e1b5f2
 
 ## [0.0.9]
 
